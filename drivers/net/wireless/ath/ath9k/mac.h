--- conflicted
+++ resolved
@@ -180,32 +180,6 @@
 	__be32 evm0;
 	__be32 evm1;
 	__be32 evm2;
-};
-
-struct ath_htc_rx_status {
-	u64 rs_tstamp;
-	u16 rs_datalen;
-	u8 rs_status;
-	u8 rs_phyerr;
-	int8_t rs_rssi;
-	int8_t rs_rssi_ctl0;
-	int8_t rs_rssi_ctl1;
-	int8_t rs_rssi_ctl2;
-	int8_t rs_rssi_ext0;
-	int8_t rs_rssi_ext1;
-	int8_t rs_rssi_ext2;
-	u8 rs_keyix;
-	u8 rs_rate;
-	u8 rs_antenna;
-	u8 rs_more;
-	u8 rs_isaggr;
-	u8 rs_moreaggr;
-	u8 rs_num_delims;
-	u8 rs_flags;
-	u8 rs_dummy;
-	u32 evm0;
-	u32 evm1;
-	u32 evm2;
 };
 
 #define ATH9K_RXERR_CRC           0x01
@@ -726,34 +700,6 @@
 u32 ath9k_hw_numtxpending(struct ath_hw *ah, u32 q);
 bool ath9k_hw_updatetxtriglevel(struct ath_hw *ah, bool bIncTrigLevel);
 bool ath9k_hw_stoptxdma(struct ath_hw *ah, u32 q);
-<<<<<<< HEAD
-void ath9k_hw_filltxdesc(struct ath_hw *ah, struct ath_desc *ds,
-			 u32 segLen, bool firstSeg,
-			 bool lastSeg, const struct ath_desc *ds0);
-void ath9k_hw_cleartxdesc(struct ath_hw *ah, struct ath_desc *ds);
-int ath9k_hw_txprocdesc(struct ath_hw *ah, struct ath_desc *ds,
-			struct ath_tx_status *ts);
-void ath9k_hw_set11n_txdesc(struct ath_hw *ah, struct ath_desc *ds,
-			    u32 pktLen, enum ath9k_pkt_type type, u32 txPower,
-			    u32 keyIx, enum ath9k_key_type keyType, u32 flags);
-void ath9k_hw_set11n_ratescenario(struct ath_hw *ah, struct ath_desc *ds,
-				  struct ath_desc *lastds,
-				  u32 durUpdateEn, u32 rtsctsRate,
-				  u32 rtsctsDuration,
-				  struct ath9k_11n_rate_series series[],
-				  u32 nseries, u32 flags);
-void ath9k_hw_set11n_aggr_first(struct ath_hw *ah, struct ath_desc *ds,
-				u32 aggrLen);
-void ath9k_hw_set11n_aggr_middle(struct ath_hw *ah, struct ath_desc *ds,
-				 u32 numDelims);
-void ath9k_hw_set11n_aggr_last(struct ath_hw *ah, struct ath_desc *ds);
-void ath9k_hw_clr11n_aggr(struct ath_hw *ah, struct ath_desc *ds);
-void ath9k_hw_set11n_burstduration(struct ath_hw *ah, struct ath_desc *ds,
-				   u32 burstDuration);
-void ath9k_hw_set11n_virtualmorefrag(struct ath_hw *ah, struct ath_desc *ds,
-				     u32 vmf);
-=======
->>>>>>> 67272440
 void ath9k_hw_gettxintrtxqs(struct ath_hw *ah, u32 *txqs);
 bool ath9k_hw_set_txq_props(struct ath_hw *ah, int q,
 			    const struct ath9k_tx_queue_info *qinfo);
