--- conflicted
+++ resolved
@@ -14,27 +14,6 @@
 
 struct device_node;
 
-<<<<<<< HEAD
-enum {
-	/* Force re-assigning all resources (ignore firmware
-	 * setup completely)
-	 */
-	PCI_REASSIGN_ALL_RSRC	= 0x00000001,
-
-	/* Do not try to assign, just use existing setup */
-	PCI_PROBE_ONLY		= 0x00000004,
-
-	/* Don't bother with ISA alignment unless the bridge has
-	 * ISA forwarding enabled
-	 */
-	PCI_CAN_SKIP_ISA_ALIGN	= 0x00000008,
-
-	/* Enable domain numbers in /proc */
-	PCI_ENABLE_PROC_DOMAINS	= 0x00000010,
-	/* ... except for domain 0 */
-	PCI_COMPAT_DOMAIN_0		= 0x00000020,
-};
-=======
 #ifdef CONFIG_PCI
 extern struct list_head hose_list;
 extern int pcibios_vaddr_is_ioport(void __iomem *address);
@@ -44,7 +23,6 @@
 	return 0;
 }
 #endif
->>>>>>> c8f85523
 
 /*
  * Structure of a PCI controller (host bridge)
