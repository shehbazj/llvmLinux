config 64BIT
	bool "64-bit kernel" if ARCH = "sparc"
	default ARCH = "sparc64"
	help
	  SPARC is a family of RISC microprocessors designed and marketed by
	  Sun Microsystems, incorporated.  They are very widely found in Sun
	  workstations and clones.

	  Say yes to build a 64-bit kernel - formerly known as sparc64
	  Say no to build a 32-bit kernel - formerly known as sparc

config SPARC
	bool
	default y
	select OF
	select OF_PROMTREE
	select HAVE_IDE
	select HAVE_OPROFILE
	select HAVE_ARCH_KGDB if !SMP || SPARC64
	select HAVE_ARCH_TRACEHOOK
	select ARCH_WANT_OPTIONAL_GPIOLIB
	select RTC_CLASS
	select RTC_DRV_M48T59
	select HAVE_IRQ_WORK
	select HAVE_DMA_ATTRS
	select HAVE_DMA_API_DEBUG
	select HAVE_ARCH_JUMP_LABEL

config SPARC32
	def_bool !64BIT

config SPARC64
	def_bool 64BIT
	select ARCH_SUPPORTS_MSI
	select HAVE_FUNCTION_TRACER
	select HAVE_FUNCTION_GRAPH_TRACER
	select HAVE_FUNCTION_GRAPH_FP_TEST
	select HAVE_FUNCTION_TRACE_MCOUNT_TEST
	select HAVE_KRETPROBES
	select HAVE_KPROBES
	select HAVE_MEMBLOCK
	select HAVE_SYSCALL_WRAPPERS
	select HAVE_DYNAMIC_FTRACE
	select HAVE_FTRACE_MCOUNT_RECORD
	select HAVE_SYSCALL_TRACEPOINTS
	select USE_GENERIC_SMP_HELPERS if SMP
	select RTC_DRV_CMOS
	select RTC_DRV_BQ4802
	select RTC_DRV_SUN4V
	select RTC_DRV_STARFIRE
	select HAVE_PERF_EVENTS
	select PERF_USE_VMALLOC
	select HAVE_GENERIC_HARDIRQS
	select GENERIC_HARDIRQS_NO_DEPRECATED
<<<<<<< HEAD
=======
	select GENERIC_IRQ_SHOW
	select IRQ_PREFLOW_FASTEOI
>>>>>>> 00b317a4

config ARCH_DEFCONFIG
	string
	default "arch/sparc/configs/sparc32_defconfig" if SPARC32
	default "arch/sparc/configs/sparc64_defconfig" if SPARC64

# CONFIG_BITS can be used at source level to get 32/64 bits
config BITS
	int
	default 32 if SPARC32
	default 64 if SPARC64

config ARCH_USES_GETTIMEOFFSET
	bool
	default y if SPARC32

config GENERIC_CMOS_UPDATE
	bool
	default y

config GENERIC_CLOCKEVENTS
	bool
	default y if SPARC64

config IOMMU_HELPER
	bool
	default y if SPARC64

config QUICKLIST
	bool
	default y if SPARC64

config STACKTRACE_SUPPORT
	bool
	default y if SPARC64

config LOCKDEP_SUPPORT
	bool
	default y if SPARC64

config HAVE_LATENCYTOP_SUPPORT
	bool
	default y if SPARC64

config AUDIT_ARCH
	bool
	default y

config HAVE_SETUP_PER_CPU_AREA
	def_bool y if SPARC64

config NEED_PER_CPU_EMBED_FIRST_CHUNK
	def_bool y if SPARC64

config NEED_PER_CPU_PAGE_FIRST_CHUNK
	def_bool y if SPARC64

config MMU
	bool
	default y

config HIGHMEM
	bool
	default y if SPARC32

config ZONE_DMA
	bool
	default y if SPARC32

config NEED_DMA_MAP_STATE
	def_bool y

config NEED_SG_DMA_LENGTH
	def_bool y

config GENERIC_ISA_DMA
	bool
	default y if SPARC32

config GENERIC_GPIO
	bool
	help
	  Generic GPIO API support

config ARCH_NO_VIRT_TO_BUS
	def_bool y

config ARCH_SUPPORTS_DEBUG_PAGEALLOC
	def_bool y if SPARC64

source "init/Kconfig"

source "kernel/Kconfig.freezer"

menu "Processor type and features"

config SMP
	bool "Symmetric multi-processing support (does not work on sun4/sun4c)"
	---help---
	  This enables support for systems with more than one CPU. If you have
	  a system with only one CPU, say N. If you have a system with more
	  than one CPU, say Y.

	  If you say N here, the kernel will run on single and multiprocessor
	  machines, but will use only one CPU of a multiprocessor machine. If
	  you say Y here, the kernel will run on many, but not all,
	  singleprocessor machines. On a singleprocessor machine, the kernel
	  will run faster if you say N here.

	  People using multiprocessor machines who say Y here should also say
	  Y to "Enhanced Real Time Clock Support", below. The "Advanced Power
	  Management" code will be disabled if you say Y here.

	  See also <file:Documentation/nmi_watchdog.txt> and the SMP-HOWTO
	  available at <http://www.tldp.org/docs.html#howto>.

	  If you don't know what to do here, say N.

config NR_CPUS
	int "Maximum number of CPUs"
	depends on SMP
	range 2 32 if SPARC32
	range 2 1024 if SPARC64
	default 32 if SPARC32
	default 64 if SPARC64

source kernel/Kconfig.hz

config RWSEM_GENERIC_SPINLOCK
	bool
	default y if SPARC32

config RWSEM_XCHGADD_ALGORITHM
	bool
	default y if SPARC64

config GENERIC_FIND_NEXT_BIT
	bool
	default y

config GENERIC_FIND_BIT_LE
	bool
	default y

config GENERIC_HWEIGHT
	bool
	default y if !ULTRA_HAS_POPULATION_COUNT

config GENERIC_CALIBRATE_DELAY
	bool
	default y

config ARCH_MAY_HAVE_PC_FDC
	bool
	default y

config EMULATED_CMPXCHG
	bool
	default y if SPARC32
	help
	  Sparc32 does not have a CAS instruction like sparc64. cmpxchg()
	  is emulated, and therefore it is not completely atomic.

# Makefile helpers
config SPARC32_SMP
	bool
	default y
	depends on SPARC32 && SMP

config SPARC64_SMP
	bool
	default y
	depends on SPARC64 && SMP

config EARLYFB
	bool "Support for early boot text console"
	default y
	depends on SPARC64
	help
	  Say Y here to enable a faster early framebuffer boot console.

choice
	prompt "Kernel page size" if SPARC64
	default SPARC64_PAGE_SIZE_8KB

config SPARC64_PAGE_SIZE_8KB
	bool "8KB"
	help
	  This lets you select the page size of the kernel.

	  8KB and 64KB work quite well, since SPARC ELF sections
	  provide for up to 64KB alignment.

	  If you don't know what to do, choose 8KB.

config SPARC64_PAGE_SIZE_64KB
	bool "64KB"

endchoice

config SECCOMP
	bool "Enable seccomp to safely compute untrusted bytecode"
	depends on SPARC64 && PROC_FS
	default y
	help
	  This kernel feature is useful for number crunching applications
	  that may need to compute untrusted bytecode during their
	  execution. By using pipes or other transports made available to
	  the process as file descriptors supporting the read/write
	  syscalls, it's possible to isolate those applications in
	  their own address space using seccomp. Once seccomp is
	  enabled via /proc/<pid>/seccomp, it cannot be disabled
	  and the task is only allowed to execute a few safe syscalls
	  defined by each seccomp mode.

	  If unsure, say Y. Only embedded should say N here.

config HOTPLUG_CPU
	bool "Support for hot-pluggable CPUs"
	depends on SPARC64 && SMP
	select HOTPLUG
	help
	  Say Y here to experiment with turning CPUs off and on.  CPUs
	  can be controlled through /sys/devices/system/cpu/cpu#.
	  Say N if you want to disable CPU hotplug.

source "kernel/time/Kconfig"

if SPARC64
source "drivers/cpufreq/Kconfig"

config US3_FREQ
	tristate "UltraSPARC-III CPU Frequency driver"
	depends on CPU_FREQ
	select CPU_FREQ_TABLE
	help
	  This adds the CPUFreq driver for UltraSPARC-III processors.

	  For details, take a look at <file:Documentation/cpu-freq>.

	  If in doubt, say N.

config US2E_FREQ
	tristate "UltraSPARC-IIe CPU Frequency driver"
	depends on CPU_FREQ
	select CPU_FREQ_TABLE
	help
	  This adds the CPUFreq driver for UltraSPARC-IIe processors.

	  For details, take a look at <file:Documentation/cpu-freq>.

	  If in doubt, say N.

endif

config US3_MC
	tristate "UltraSPARC-III Memory Controller driver"
	depends on SPARC64
	default y
	help
	  This adds a driver for the UltraSPARC-III memory controller.
	  Loading this driver allows exact mnemonic strings to be
	  printed in the event of a memory error, so that the faulty DIMM
	  on the motherboard can be matched to the error.

	  If in doubt, say Y, as this information can be very useful.

# Global things across all Sun machines.
config GENERIC_LOCKBREAK
	bool
	default y
	depends on SPARC64 && SMP && PREEMPT

choice
	prompt "SPARC64 Huge TLB Page Size"
	depends on SPARC64 && HUGETLB_PAGE
	default HUGETLB_PAGE_SIZE_4MB

config HUGETLB_PAGE_SIZE_4MB
	bool "4MB"

config HUGETLB_PAGE_SIZE_512K
	bool "512K"

config HUGETLB_PAGE_SIZE_64K
	depends on !SPARC64_PAGE_SIZE_64KB
	bool "64K"

endchoice

config NUMA
	bool "NUMA support"
	depends on SPARC64 && SMP

config NODES_SHIFT
	int
	default "4"
	depends on NEED_MULTIPLE_NODES

# Some NUMA nodes have memory ranges that span
# other nodes.  Even though a pfn is valid and
# between a node's start and end pfns, it may not
# reside on that node.  See memmap_init_zone()
# for details.
config NODES_SPAN_OTHER_NODES
	def_bool y
	depends on NEED_MULTIPLE_NODES

config ARCH_POPULATES_NODE_MAP
	def_bool y if SPARC64

config ARCH_SELECT_MEMORY_MODEL
	def_bool y if SPARC64

config ARCH_SPARSEMEM_ENABLE
	def_bool y if SPARC64
	select SPARSEMEM_VMEMMAP_ENABLE

config ARCH_SPARSEMEM_DEFAULT
	def_bool y if SPARC64

source "mm/Kconfig"

config SCHED_SMT
	bool "SMT (Hyperthreading) scheduler support"
	depends on SPARC64 && SMP
	default y
	help
	  SMT scheduler support improves the CPU scheduler's decision making
	  when dealing with SPARC cpus at a cost of slightly increased overhead
	  in some places. If unsure say N here.

config SCHED_MC
	bool "Multi-core scheduler support"
	depends on SPARC64 && SMP
	default y
	help
	  Multi-core scheduler support improves the CPU scheduler's decision
	  making when dealing with multi-core CPU chips at a cost of slightly
	  increased overhead in some places. If unsure say N here.

if SPARC64
source "kernel/Kconfig.preempt"
endif

config CMDLINE_BOOL
	bool "Default bootloader kernel arguments"
	depends on SPARC64

config CMDLINE
	string "Initial kernel command string"
	depends on CMDLINE_BOOL
	default "console=ttyS0,9600 root=/dev/sda1"
	help
	  Say Y here if you want to be able to pass default arguments to
	  the kernel. This will be overridden by the bootloader, if you
	  use one (such as SILO). This is most useful if you want to boot
	  a kernel from TFTP, and want default options to be available
	  with having them passed on the command line.

	  NOTE: This option WILL override the PROM bootargs setting!

config SUN_PM
	bool
	default y if SPARC32
	help
	  Enable power management and CPU standby features on supported
	  SPARC platforms.

config SPARC_LED
	tristate "Sun4m LED driver"
	depends on SPARC32
	help
	  This driver toggles the front-panel LED on sun4m systems
	  in a user-specifiable manner.  Its state can be probed
	  by reading /proc/led and its blinking mode can be changed
	  via writes to /proc/led

config SERIAL_CONSOLE
	bool
	depends on SPARC32
	default y
	---help---
	  If you say Y here, it will be possible to use a serial port as the
	  system console (the system console is the device which receives all
	  kernel messages and warnings and which allows logins in single user
	  mode). This could be useful if some terminal or printer is connected
	  to that serial port.

	  Even if you say Y here, the currently visible virtual console
	  (/dev/tty0) will still be used as the system console by default, but
	  you can alter that using a kernel command line option such as
	  "console=ttyS1". (Try "man bootparam" or see the documentation of
	  your boot loader (silo) about how to pass options to the kernel at
	  boot time.)

	  If you don't have a graphics card installed and you say Y here, the
	  kernel will automatically use the first serial line, /dev/ttyS0, as
	  system console.

	  If unsure, say N.

config SPARC_LEON
	bool "Sparc Leon processor family"
	depends on SPARC32
	---help---
	  If you say Y here if you are running on a SPARC-LEON processor.
	  The LEON processor is a synthesizable VHDL model of the
	  SPARC-v8 standard. LEON is  part of the GRLIB collection of
	  IP cores that are distributed under GPL. GRLIB can be downloaded
	  from www.gaisler.com. You can download a sparc-linux cross-compilation
	  toolchain at www.gaisler.com.

if SPARC_LEON
menu "U-Boot options"

config UBOOT_LOAD_ADDR
	hex "uImage Load Address"
	default 0x40004000
	---help---
	 U-Boot kernel load address, the address in physical address space
	 where u-boot will place the Linux kernel before booting it.
	 This address is normally the base address of main memory + 0x4000.

config UBOOT_FLASH_ADDR
	hex "uImage.o Load Address"
	default 0x00080000
	---help---
	 Optional setting only affecting the uImage.o ELF-image used to
	 download the uImage file to the target using a ELF-loader other than
	 U-Boot. It may for example be used to download an uImage to FLASH with
	 the GRMON utility before even starting u-boot.

config UBOOT_ENTRY_ADDR
	hex "uImage Entry Address"
	default 0xf0004000
	---help---
	 Do not change this unless you know what you're doing. This is
	 hardcoded by the SPARC32 and LEON port.

	 This is the virtual address u-boot jumps to when booting the Linux
	 Kernel.

endmenu
endif

endmenu

menu "Bus options (PCI etc.)"
config SBUS
	bool
	default y

config SBUSCHAR
	bool
	default y

config SUN_LDOMS
	bool "Sun Logical Domains support"
	depends on SPARC64
	help
	  Say Y here is you want to support virtual devices via
	  Logical Domains.

config PCI
	bool "Support for PCI and PS/2 keyboard/mouse"
	help
	  Find out whether your system includes a PCI bus. PCI is the name of
	  a bus system, i.e. the way the CPU talks to the other stuff inside
	  your box.  If you say Y here, the kernel will include drivers and
	  infrastructure code to support PCI bus devices.

	  CONFIG_PCI is needed for all JavaStation's (including MrCoffee),
	  CP-1200, JavaEngine-1, Corona, Red October, and Serengeti SGSC.
	  All of these platforms are extremely obscure, so say N if unsure.

config PCI_DOMAINS
	def_bool PCI if SPARC64

config PCI_SYSCALL
	def_bool PCI

source "drivers/pci/Kconfig"

source "drivers/pcmcia/Kconfig"

config SUN_OPENPROMFS
	tristate "Openprom tree appears in /proc/openprom"
	help
	  If you say Y, the OpenPROM device tree will be available as a
	  virtual file system, which you can mount to /proc/openprom by "mount
	  -t openpromfs none /proc/openprom".

	  To compile the /proc/openprom support as a module, choose M here: the
	  module will be called openpromfs.

	  Only choose N if you know in advance that you will not need to modify
	  OpenPROM settings on the running system.

# Makefile helpers
config SPARC32_PCI
	bool
	default y
	depends on SPARC32 && PCI

config SPARC64_PCI
	bool
	default y
	depends on SPARC64 && PCI

endmenu

menu "Executable file formats"

source "fs/Kconfig.binfmt"

config COMPAT
	bool
	depends on SPARC64
	default y
	select COMPAT_BINFMT_ELF

config SYSVIPC_COMPAT
	bool
	depends on COMPAT && SYSVIPC
	default y

endmenu

source "net/Kconfig"

source "drivers/Kconfig"

source "drivers/sbus/char/Kconfig"

source "fs/Kconfig"

source "arch/sparc/Kconfig.debug"

source "security/Kconfig"

source "crypto/Kconfig"

source "lib/Kconfig"<|MERGE_RESOLUTION|>--- conflicted
+++ resolved
@@ -52,11 +52,8 @@
 	select PERF_USE_VMALLOC
 	select HAVE_GENERIC_HARDIRQS
 	select GENERIC_HARDIRQS_NO_DEPRECATED
-<<<<<<< HEAD
-=======
 	select GENERIC_IRQ_SHOW
 	select IRQ_PREFLOW_FASTEOI
->>>>>>> 00b317a4
 
 config ARCH_DEFCONFIG
 	string
