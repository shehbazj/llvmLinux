--- conflicted
+++ resolved
@@ -109,242 +109,6 @@
 	kfree(psci_states);
 	return ret;
 }
-
-<<<<<<< HEAD
-static int get_set_conduit_method(struct device_node *np)
-{
-	const char *method;
-
-	pr_info("probing for conduit method from DT.\n");
-
-	if (of_property_read_string(np, "method", &method)) {
-		pr_warn("missing \"method\" property\n");
-		return -ENXIO;
-	}
-
-	if (!strcmp("hvc", method)) {
-		invoke_psci_fn = __invoke_psci_fn_hvc;
-	} else if (!strcmp("smc", method)) {
-		invoke_psci_fn = __invoke_psci_fn_smc;
-	} else {
-		pr_warn("invalid \"method\" property: %s\n", method);
-		return -EINVAL;
-	}
-	return 0;
-}
-
-static void psci_sys_reset(enum reboot_mode reboot_mode, const char *cmd)
-{
-	invoke_psci_fn(PSCI_0_2_FN_SYSTEM_RESET, 0, 0, 0);
-}
-
-static void psci_sys_poweroff(void)
-{
-	invoke_psci_fn(PSCI_0_2_FN_SYSTEM_OFF, 0, 0, 0);
-}
-
-/*
- * Detect the presence of a resident Trusted OS which may cause CPU_OFF to
- * return DENIED (which would be fatal).
- */
-static void __init psci_init_migrate(void)
-{
-	unsigned long cpuid;
-	int type, cpu;
-
-	type = psci_ops.migrate_info_type();
-
-	if (type == PSCI_0_2_TOS_MP) {
-		pr_info("Trusted OS migration not required\n");
-		return;
-	}
-
-	if (type == PSCI_RET_NOT_SUPPORTED) {
-		pr_info("MIGRATE_INFO_TYPE not supported.\n");
-		return;
-	}
-
-	if (type != PSCI_0_2_TOS_UP_MIGRATE &&
-	    type != PSCI_0_2_TOS_UP_NO_MIGRATE) {
-		pr_err("MIGRATE_INFO_TYPE returned unknown type (%d)\n", type);
-		return;
-	}
-
-	cpuid = psci_migrate_info_up_cpu();
-	if (cpuid & ~MPIDR_HWID_BITMASK) {
-		pr_warn("MIGRATE_INFO_UP_CPU reported invalid physical ID (0x%lx)\n",
-			cpuid);
-		return;
-	}
-
-	cpu = get_logical_index(cpuid);
-	resident_cpu = cpu >= 0 ? cpu : -1;
-
-	pr_info("Trusted OS resident on physical CPU 0x%lx\n", cpuid);
-}
-
-static void __init psci_0_2_set_functions(void)
-{
-	pr_info("Using standard PSCI v0.2 function IDs\n");
-	psci_function_id[PSCI_FN_CPU_SUSPEND] = PSCI_0_2_FN64_CPU_SUSPEND;
-	psci_ops.cpu_suspend = psci_cpu_suspend;
-
-	psci_function_id[PSCI_FN_CPU_OFF] = PSCI_0_2_FN_CPU_OFF;
-	psci_ops.cpu_off = psci_cpu_off;
-
-	psci_function_id[PSCI_FN_CPU_ON] = PSCI_0_2_FN64_CPU_ON;
-	psci_ops.cpu_on = psci_cpu_on;
-
-	psci_function_id[PSCI_FN_MIGRATE] = PSCI_0_2_FN64_MIGRATE;
-	psci_ops.migrate = psci_migrate;
-
-	psci_ops.affinity_info = psci_affinity_info;
-
-	psci_ops.migrate_info_type = psci_migrate_info_type;
-
-	arm_pm_restart = psci_sys_reset;
-
-	pm_power_off = psci_sys_poweroff;
-}
-
-/*
- * Probe function for PSCI firmware versions >= 0.2
- */
-static int __init psci_probe(void)
-{
-	u32 ver = psci_get_version();
-
-	pr_info("PSCIv%d.%d detected in firmware.\n",
-			PSCI_VERSION_MAJOR(ver),
-			PSCI_VERSION_MINOR(ver));
-
-	if (PSCI_VERSION_MAJOR(ver) == 0 && PSCI_VERSION_MINOR(ver) < 2) {
-		pr_err("Conflicting PSCI version detected.\n");
-		return -EINVAL;
-	}
-
-	psci_0_2_set_functions();
-
-	psci_init_migrate();
-
-	return 0;
-}
-
-typedef int (*psci_initcall_t)(const struct device_node *);
-
-/*
- * PSCI init function for PSCI versions >=0.2
- *
- * Probe based on PSCI PSCI_VERSION function
- */
-static int __init psci_0_2_init(struct device_node *np)
-{
-	int err;
-
-	err = get_set_conduit_method(np);
-
-	if (err)
-		goto out_put_node;
-	/*
-	 * Starting with v0.2, the PSCI specification introduced a call
-	 * (PSCI_VERSION) that allows probing the firmware version, so
-	 * that PSCI function IDs and version specific initialization
-	 * can be carried out according to the specific version reported
-	 * by firmware
-	 */
-	err = psci_probe();
-
-out_put_node:
-	of_node_put(np);
-	return err;
-}
-
-/*
- * PSCI < v0.2 get PSCI Function IDs via DT.
- */
-static int __init psci_0_1_init(struct device_node *np)
-{
-	u32 id;
-	int err;
-
-	err = get_set_conduit_method(np);
-
-	if (err)
-		goto out_put_node;
-
-	pr_info("Using PSCI v0.1 Function IDs from DT\n");
-
-	if (!of_property_read_u32(np, "cpu_suspend", &id)) {
-		psci_function_id[PSCI_FN_CPU_SUSPEND] = id;
-		psci_ops.cpu_suspend = psci_cpu_suspend;
-	}
-
-	if (!of_property_read_u32(np, "cpu_off", &id)) {
-		psci_function_id[PSCI_FN_CPU_OFF] = id;
-		psci_ops.cpu_off = psci_cpu_off;
-	}
-
-	if (!of_property_read_u32(np, "cpu_on", &id)) {
-		psci_function_id[PSCI_FN_CPU_ON] = id;
-		psci_ops.cpu_on = psci_cpu_on;
-	}
-
-	if (!of_property_read_u32(np, "migrate", &id)) {
-		psci_function_id[PSCI_FN_MIGRATE] = id;
-		psci_ops.migrate = psci_migrate;
-	}
-
-out_put_node:
-	of_node_put(np);
-	return err;
-}
-
-static const struct of_device_id psci_of_match[] __initconst = {
-	{ .compatible = "arm,psci",	.data = psci_0_1_init},
-	{ .compatible = "arm,psci-0.2",	.data = psci_0_2_init},
-	{},
-};
-
-int __init psci_dt_init(void)
-{
-	struct device_node *np;
-	const struct of_device_id *matched_np;
-	psci_initcall_t init_fn;
-
-	np = of_find_matching_node_and_match(NULL, psci_of_match, &matched_np);
-
-	if (!np)
-		return -ENODEV;
-
-	init_fn = (psci_initcall_t)matched_np->data;
-	return init_fn(np);
-}
-
-#ifdef CONFIG_ACPI
-/*
- * We use PSCI 0.2+ when ACPI is deployed on ARM64 and it's
- * explicitly clarified in SBBR
- */
-int __init psci_acpi_init(void)
-{
-	if (!acpi_psci_present()) {
-		pr_info("is not implemented in ACPI.\n");
-		return -EOPNOTSUPP;
-	}
-
-	pr_info("probing for conduit method from ACPI.\n");
-
-	if (acpi_psci_use_hvc())
-		invoke_psci_fn = __invoke_psci_fn_hvc;
-	else
-		invoke_psci_fn = __invoke_psci_fn_smc;
-
-	return psci_probe();
-}
-#endif
-=======
-#ifdef CONFIG_SMP
->>>>>>> 514f161a
 
 static int __init cpu_psci_cpu_init(unsigned int cpu)
 {
