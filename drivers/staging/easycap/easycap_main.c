--- conflicted
+++ resolved
@@ -201,15 +201,9 @@
 static int reset(struct easycap *peasycap)
 {
 	struct easycap_standard const *peasycap_standard;
-<<<<<<< HEAD
-	int i, rc, input, rate;
-	bool ntsc, other;
-	int fmtidx;
-=======
 	int fmtidx, input, rate;
 	bool ntsc, other;
 	int rc;
->>>>>>> d762f438
 
 	if (!peasycap) {
 		SAY("ERROR: peasycap is NULL\n");
@@ -232,35 +226,6 @@
 	JOM(8, "peasycap->ntsc=%d\n", peasycap->ntsc);
 
 	rate = ready_saa(peasycap->pusb_device);
-<<<<<<< HEAD
-	if (0 > rate) {
-		JOM(8, "not ready to capture after %i ms ...\n", PATIENCE);
-		if (peasycap->ntsc) {
-			JOM(8, "... trying PAL ...\n");  ntsc = false;
-		} else {
-			JOM(8, "... trying NTSC ...\n"); ntsc = true;
-	}
-	rc = setup_stk(peasycap->pusb_device, ntsc);
-	if (0 == rc)
-		JOM(4, "setup_stk() OK\n");
-	else {
-		SAM("ERROR: setup_stk() rc = %i\n", rc);
-		return -EFAULT;
-	}
-	rc = setup_saa(peasycap->pusb_device, ntsc);
-	if (0 == rc)
-		JOM(4, "setup_saa() OK\n");
-	else {
-		SAM("ERROR: setup_saa() rc = %i\n", rc);
-		return -EFAULT;
-	}
-	rate = ready_saa(peasycap->pusb_device);
-	if (0 > rate) {
-		JOM(8, "not ready to capture after %i ms ...\n", PATIENCE);
-		JOM(8, "... saa register 0x1F has 0x%02X\n",
-					read_saa(peasycap->pusb_device, 0x1F));
-		ntsc = peasycap->ntsc;
-=======
 	if (rate < 0) {
 		JOM(8, "not ready to capture after %i ms ...\n", PATIENCE);
 		ntsc = !peasycap->ntsc;
@@ -282,7 +247,6 @@
 			JOM(8, "... saa register 0x1F has 0x%02X\n",
 					read_saa(peasycap->pusb_device, 0x1F));
 			ntsc = peasycap->ntsc;
->>>>>>> d762f438
 		} else {
 			JOM(8, "... success at second try:  %i=rate\n", rate);
 			ntsc = (0 < (rate/2)) ? true : false ;
@@ -291,30 +255,6 @@
 	} else {
 		JOM(8, "... success at first try:  %i=rate\n", rate);
 		ntsc = (0 < rate/2) ? true : false ;
-<<<<<<< HEAD
-	}
-	JOM(8, "ntsc=%d\n", ntsc);
-/*---------------------------------------------------------------------------*/
-
-	rc = setup_stk(peasycap->pusb_device, ntsc);
-	if (0 == rc)
-		JOM(4, "setup_stk() OK\n");
-	else {
-		SAM("ERROR: setup_stk() rc = %i\n", rc);
-		return -EFAULT;
-	}
-	rc = setup_saa(peasycap->pusb_device, ntsc);
-	if (0 == rc)
-		JOM(4, "setup_saa() OK\n");
-	else {
-		SAM("ERROR: setup_saa() rc = %i\n", rc);
-		return -EFAULT;
-	}
-
-	for (i = 0; i < 180; i++)
-		peasycap->merit[i] = 0;
-
-=======
 	}
 	JOM(8, "ntsc=%d\n", ntsc);
 /*---------------------------------------------------------------------------*/
@@ -332,7 +272,6 @@
 
 	memset(peasycap->merit, 0, sizeof(peasycap->merit));
 
->>>>>>> d762f438
 	peasycap->video_eof = 0;
 	peasycap->audio_eof = 0;
 	do_gettimeofday(&peasycap->timeval7);
@@ -566,7 +505,6 @@
 			}
 			JOM(8, "%i=peasycap->saturation\n",
 					peasycap->saturation);
-<<<<<<< HEAD
 		}
 		mood = peasycap->inputset[input].hue;
 		if (mood != peasycap->hue) {
@@ -577,18 +515,6 @@
 			}
 			JOM(8, "%i=peasycap->hue\n", peasycap->hue);
 		}
-=======
-		}
-		mood = peasycap->inputset[input].hue;
-		if (mood != peasycap->hue) {
-			rc = adjust_hue(peasycap, mood);
-			if (rc) {
-				SAM("ERROR: adjust_hue rc = %i\n", rc);
-				return -EFAULT;
-			}
-			JOM(8, "%i=peasycap->hue\n", peasycap->hue);
-		}
->>>>>>> d762f438
 	} else {
 		SAM("MISTAKE: easycap.inputset[%i] unpopulated\n", input);
 		return -ENOENT;
@@ -962,7 +888,6 @@
 	}
 	JOM(4, "easyoss_delete(): isoc audio buffers freed: %i pages\n",
 					m * (0x01 << AUDIO_ISOC_ORDER));
-<<<<<<< HEAD
 /*---------------------------------------------------------------------------*/
 #ifdef CONFIG_EASYCAP_OSS
 	JOM(4, "freeing audio buffers.\n");
@@ -978,23 +903,6 @@
 	JOM(4, "easyoss_delete(): audio buffers freed: %i pages\n", gone);
 #endif /* CONFIG_EASYCAP_OSS */
 /*---------------------------------------------------------------------------*/
-=======
-/*---------------------------------------------------------------------------*/
-#ifdef CONFIG_EASYCAP_OSS
-	JOM(4, "freeing audio buffers.\n");
-	gone = 0;
-	for (k = 0;  k < peasycap->audio_buffer_page_many;  k++) {
-		if (peasycap->audio_buffer[k].pgo) {
-			free_page((unsigned long)peasycap->audio_buffer[k].pgo);
-			peasycap->audio_buffer[k].pgo = NULL;
-			peasycap->allocation_audio_page -= 1;
-			gone++;
-		}
-	}
-	JOM(4, "easyoss_delete(): audio buffers freed: %i pages\n", gone);
-#endif /* CONFIG_EASYCAP_OSS */
-/*---------------------------------------------------------------------------*/
->>>>>>> d762f438
 	JOM(4, "freeing easycap structure.\n");
 	allocation_video_urb    = peasycap->allocation_video_urb;
 	allocation_video_page   = peasycap->allocation_video_page;
@@ -1351,21 +1259,12 @@
 	int  much, more, over, rump, caches, input;
 	u8 mask, margin;
 	bool odd, isuy, decimatepixel, offerfields, badinput;
-<<<<<<< HEAD
 
 	if (!peasycap) {
 		SAY("ERROR: peasycap is NULL\n");
 		return -EFAULT;
 	}
 
-=======
-
-	if (!peasycap) {
-		SAY("ERROR: peasycap is NULL\n");
-		return -EFAULT;
-	}
-
->>>>>>> d762f438
 	badinput = false;
 	input = 0x07 & peasycap->field_buffer[peasycap->field_read][0].input;
 
@@ -3076,15 +2975,6 @@
  *  TIMES, ONCE FOR EACH OF THE THREE INTERFACES.  BEWARE.
  */
 /*---------------------------------------------------------------------------*/
-<<<<<<< HEAD
-static int easycap_usb_probe(struct usb_interface *pusb_interface,
-			    const struct usb_device_id *pusb_device_id)
-{
-	struct usb_device *pusb_device;
-	struct usb_host_interface *pusb_host_interface;
-	struct usb_endpoint_descriptor *pepd;
-	struct usb_interface_descriptor *pusb_interface_descriptor;
-=======
 static int easycap_usb_probe(struct usb_interface *intf,
 			    const struct usb_device_id *id)
 {
@@ -3092,24 +2982,11 @@
 	struct usb_host_interface *alt;
 	struct usb_endpoint_descriptor *ep;
 	struct usb_interface_descriptor *interface;
->>>>>>> d762f438
 	struct urb *purb;
 	struct easycap *peasycap;
 	int ndong;
 	struct data_urb *pdata_urb;
-<<<<<<< HEAD
-	size_t wMaxPacketSize;
-	int ISOCwMaxPacketSize;
-	int BULKwMaxPacketSize;
-	int INTwMaxPacketSize;
-	int CTRLwMaxPacketSize;
-	u8 bEndpointAddress;
-	u8 ISOCbEndpointAddress;
-	u8 INTbEndpointAddress;
-	int isin, i, j, k, m, rc;
-=======
 	int i, j, k, m, rc;
->>>>>>> d762f438
 	u8 bInterfaceNumber;
 	u8 bInterfaceClass;
 	u8 bInterfaceSubClass;
@@ -3125,25 +3002,6 @@
 	struct inputset *inputset;
 	struct v4l2_device *pv4l2_device;
 
-<<<<<<< HEAD
-/*---------------------------------------------------------------------------*/
-/*
- *  GET POINTER TO STRUCTURE usb_device
- */
-/*---------------------------------------------------------------------------*/
-	pusb_device = interface_to_usbdev(pusb_interface);
-
-	JOT(4, "bNumConfigurations=%i\n", pusb_device->descriptor.bNumConfigurations);
-/*---------------------------------------------------------------------------*/
-	pusb_host_interface = pusb_interface->cur_altsetting;
-	if (!pusb_host_interface) {
-		SAY("ERROR: pusb_host_interface is NULL\n");
-		return -EFAULT;
-	}
-	pusb_interface_descriptor = &(pusb_host_interface->desc);
-	if (!pusb_interface_descriptor) {
-		SAY("ERROR: pusb_interface_descriptor is NULL\n");
-=======
 	usbdev = interface_to_usbdev(intf);
 
 /*---------------------------------------------------------------------------*/
@@ -3155,7 +3013,6 @@
 	interface = &alt->desc;
 	if (!interface) {
 		SAY("ERROR: intf_descriptor is NULL\n");
->>>>>>> d762f438
 		return -EFAULT;
 	}
 /*---------------------------------------------------------------------------*/
@@ -3163,18 +3020,6 @@
  *  GET PROPERTIES OF PROBED INTERFACE
  */
 /*---------------------------------------------------------------------------*/
-<<<<<<< HEAD
-	bInterfaceNumber = pusb_interface_descriptor->bInterfaceNumber;
-	bInterfaceClass = pusb_interface_descriptor->bInterfaceClass;
-	bInterfaceSubClass = pusb_interface_descriptor->bInterfaceSubClass;
-
-	JOT(4, "intf[%i]: num_altsetting=%i\n",
-			bInterfaceNumber, pusb_interface->num_altsetting);
-	JOT(4, "intf[%i]: cur_altsetting - altsetting=%li\n",
-		bInterfaceNumber,
-		(long int)(pusb_interface->cur_altsetting -
-				pusb_interface->altsetting));
-=======
 	bInterfaceNumber = interface->bInterfaceNumber;
 	bInterfaceClass = interface->bInterfaceClass;
 	bInterfaceSubClass = interface->bInterfaceSubClass;
@@ -3184,7 +3029,6 @@
 	JOT(4, "intf[%i]: cur_altsetting - altsetting=%li\n",
 		bInterfaceNumber,
 		(long int)(intf->cur_altsetting - intf->altsetting));
->>>>>>> d762f438
 	JOT(4, "intf[%i]: bInterfaceClass=0x%02X bInterfaceSubClass=0x%02X\n",
 			bInterfaceNumber, bInterfaceClass, bInterfaceSubClass);
 /*---------------------------------------------------------------------------*/
@@ -3270,13 +3114,8 @@
  *  ... AND FURTHER INITIALIZE THE STRUCTURE
 */
 /*---------------------------------------------------------------------------*/
-<<<<<<< HEAD
-		peasycap->pusb_device = pusb_device;
-		peasycap->pusb_interface = pusb_interface;
-=======
 		peasycap->pusb_device = usbdev;
 		peasycap->pusb_interface = intf;
->>>>>>> d762f438
 
 		peasycap->ilk = 0;
 		peasycap->microphone = false;
@@ -3410,11 +3249,7 @@
  */
 /*---------------------------------------------------------------------------*/
 		for (ndong = 0; ndong < DONGLE_MANY; ndong++) {
-<<<<<<< HEAD
-			if (pusb_device == easycapdc60_dongle[ndong].peasycap->
-=======
 			if (usbdev == easycapdc60_dongle[ndong].peasycap->
->>>>>>> d762f438
 									pusb_device) {
 				peasycap = easycapdc60_dongle[ndong].peasycap;
 				JOT(8, "intf[%i]: dongle[%i].peasycap\n",
@@ -3441,11 +3276,7 @@
 */
 /*---------------------------------------------------------------------------*/
 		if (memcmp(&peasycap->telltale[0], TELLTALE, strlen(TELLTALE))) {
-<<<<<<< HEAD
-			pv4l2_device = usb_get_intfdata(pusb_interface);
-=======
 			pv4l2_device = usb_get_intfdata(intf);
->>>>>>> d762f438
 			if (!pv4l2_device) {
 				SAY("ERROR: pv4l2_device is NULL\n");
 				return -ENODEV;
@@ -3494,222 +3325,6 @@
 /*---------------------------------------------------------------------------*/
 	isokalt = 0;
 
-<<<<<<< HEAD
-	for (i = 0; i < pusb_interface->num_altsetting; i++) {
-		pusb_host_interface = &(pusb_interface->altsetting[i]);
-		if (!pusb_host_interface) {
-			SAM("ERROR: pusb_host_interface is NULL\n");
-			return -EFAULT;
-		}
-		pusb_interface_descriptor = &(pusb_host_interface->desc);
-		if (!pusb_interface_descriptor) {
-			SAM("ERROR: pusb_interface_descriptor is NULL\n");
-			return -EFAULT;
-		}
-
-		JOM(4, "intf[%i]alt[%i]: desc.bDescriptorType=0x%02X\n",
-		bInterfaceNumber, i, pusb_interface_descriptor->bDescriptorType);
-		JOM(4, "intf[%i]alt[%i]: desc.bInterfaceNumber=0x%02X\n",
-		bInterfaceNumber, i, pusb_interface_descriptor->bInterfaceNumber);
-		JOM(4, "intf[%i]alt[%i]: desc.bAlternateSetting=0x%02X\n",
-		bInterfaceNumber, i, pusb_interface_descriptor->bAlternateSetting);
-		JOM(4, "intf[%i]alt[%i]: desc.bNumEndpoints=0x%02X\n",
-		bInterfaceNumber, i, pusb_interface_descriptor->bNumEndpoints);
-		JOM(4, "intf[%i]alt[%i]: desc.bInterfaceClass=0x%02X\n",
-		bInterfaceNumber, i, pusb_interface_descriptor->bInterfaceClass);
-		JOM(4, "intf[%i]alt[%i]: desc.bInterfaceSubClass=0x%02X\n",
-		bInterfaceNumber, i, pusb_interface_descriptor->bInterfaceSubClass);
-		JOM(4, "intf[%i]alt[%i]: desc.bInterfaceProtocol=0x%02X\n",
-		bInterfaceNumber, i, pusb_interface_descriptor->bInterfaceProtocol);
-		JOM(4, "intf[%i]alt[%i]: desc.iInterface=0x%02X\n",
-		bInterfaceNumber, i, pusb_interface_descriptor->iInterface);
-
-		ISOCwMaxPacketSize = -1;
-		BULKwMaxPacketSize = -1;
-		INTwMaxPacketSize = -1;
-		CTRLwMaxPacketSize = -1;
-		ISOCbEndpointAddress = 0;
-		INTbEndpointAddress = 0;
-
-		if (0 == pusb_interface_descriptor->bNumEndpoints)
-			JOM(4, "intf[%i]alt[%i] has no endpoints\n",
-						bInterfaceNumber, i);
-/*---------------------------------------------------------------------------*/
-		for (j = 0; j < pusb_interface_descriptor->bNumEndpoints; j++) {
-			pepd = &(pusb_host_interface->endpoint[j].desc);
-			if (!pepd) {
-				SAM("ERROR:  pepd is NULL.\n");
-				SAM("...... skipping\n");
-				continue;
-			}
-			wMaxPacketSize = le16_to_cpu(pepd->wMaxPacketSize);
-			bEndpointAddress = pepd->bEndpointAddress;
-
-			JOM(4, "intf[%i]alt[%i]end[%i]: bEndpointAddress=0x%X\n",
-					bInterfaceNumber, i, j,
-					pepd->bEndpointAddress);
-			JOM(4, "intf[%i]alt[%i]end[%i]: bmAttributes=0x%X\n",
-					bInterfaceNumber, i, j,
-					pepd->bmAttributes);
-			JOM(4, "intf[%i]alt[%i]end[%i]: wMaxPacketSize=%i\n",
-					bInterfaceNumber, i, j,
-					pepd->wMaxPacketSize);
-			JOM(4, "intf[%i]alt[%i]end[%i]: bInterval=%i\n",
-					bInterfaceNumber, i, j,
-					pepd->bInterval);
-
-			if (pepd->bEndpointAddress & USB_DIR_IN) {
-				JOM(4, "intf[%i]alt[%i]end[%i] is an  IN  endpoint\n",
-							bInterfaceNumber, i, j);
-				isin = 1;
-			} else {
-				JOM(4, "intf[%i]alt[%i]end[%i] is an  OUT endpoint\n",
-							bInterfaceNumber, i, j);
-				SAM("ERROR: OUT endpoint unexpected\n");
-				SAM("...... continuing\n");
-				isin = 0;
-			}
-			if ((pepd->bmAttributes & USB_ENDPOINT_XFERTYPE_MASK) ==
-						USB_ENDPOINT_XFER_ISOC) {
-				JOM(4, "intf[%i]alt[%i]end[%i] is an ISOC endpoint\n",
-							bInterfaceNumber, i, j);
-				if (isin) {
-					switch (bInterfaceClass) {
-					case USB_CLASS_VIDEO:
-					case USB_CLASS_VENDOR_SPEC: {
-						if (!peasycap) {
-							SAM("MISTAKE: "
-								"peasycap is NULL\n");
-							return -EFAULT;
-						}
-						if (pepd->wMaxPacketSize) {
-							if (8 > isokalt) {
-								okalt[isokalt] = i;
-								JOM(4,
-								"%i=okalt[%i]\n",
-								okalt[isokalt],
-								isokalt);
-								okepn[isokalt] =
-								pepd->
-								bEndpointAddress &
-								0x0F;
-								JOM(4,
-								"%i=okepn[%i]\n",
-								okepn[isokalt],
-								isokalt);
-								okmps[isokalt] =
-								le16_to_cpu(pepd->
-								wMaxPacketSize);
-								JOM(4,
-								"%i=okmps[%i]\n",
-								okmps[isokalt],
-								isokalt);
-								isokalt++;
-							}
-						} else {
-							if (-1 == peasycap->
-								video_altsetting_off) {
-								peasycap->
-								video_altsetting_off =
-										 i;
-								JOM(4, "%i=video_"
-								"altsetting_off "
-									"<====\n",
-								peasycap->
-								video_altsetting_off);
-							} else {
-								SAM("ERROR: peasycap"
-								"->video_altsetting_"
-								"off already set\n");
-								SAM("...... "
-								"continuing with "
-								"%i=peasycap->video_"
-								"altsetting_off\n",
-								peasycap->
-								video_altsetting_off);
-							}
-						}
-						break;
-					}
-					case USB_CLASS_AUDIO: {
-						if (bInterfaceSubClass !=
-						    USB_SUBCLASS_AUDIOSTREAMING)
-							break;
-						if (!peasycap) {
-							SAM("MISTAKE: "
-							"peasycap is NULL\n");
-							return -EFAULT;
-						}
-						if (pepd->wMaxPacketSize) {
-							if (8 > isokalt) {
-								okalt[isokalt] = i ;
-								JOM(4,
-								"%i=okalt[%i]\n",
-								okalt[isokalt],
-								isokalt);
-								okepn[isokalt] =
-								pepd->
-								bEndpointAddress &
-								0x0F;
-								JOM(4,
-								"%i=okepn[%i]\n",
-								okepn[isokalt],
-								isokalt);
-								okmps[isokalt] =
-								le16_to_cpu(pepd->
-								wMaxPacketSize);
-								JOM(4,
-								"%i=okmps[%i]\n",
-								okmps[isokalt],
-								isokalt);
-								isokalt++;
-							}
-						} else {
-							if (-1 == peasycap->
-								audio_altsetting_off) {
-								peasycap->
-								audio_altsetting_off =
-										 i;
-								JOM(4, "%i=audio_"
-								"altsetting_off "
-								"<====\n",
-								peasycap->
-								audio_altsetting_off);
-							} else {
-								SAM("ERROR: peasycap"
-								"->audio_altsetting_"
-								"off already set\n");
-								SAM("...... "
-								"continuing with "
-								"%i=peasycap->"
-								"audio_altsetting_"
-								"off\n",
-								peasycap->
-								audio_altsetting_off);
-							}
-						}
-					break;
-					}
-					default:
-						break;
-					}
-				}
-			} else if ((pepd->bmAttributes &
-							USB_ENDPOINT_XFERTYPE_MASK) ==
-							USB_ENDPOINT_XFER_BULK) {
-				JOM(4, "intf[%i]alt[%i]end[%i] is a  BULK endpoint\n",
-							bInterfaceNumber, i, j);
-			} else if ((pepd->bmAttributes &
-							USB_ENDPOINT_XFERTYPE_MASK) ==
-							USB_ENDPOINT_XFER_INT) {
-				JOM(4, "intf[%i]alt[%i]end[%i] is an  INT endpoint\n",
-							bInterfaceNumber, i, j);
-			} else {
-				JOM(4, "intf[%i]alt[%i]end[%i] is a  CTRL endpoint\n",
-							bInterfaceNumber, i, j);
-			}
-			if (0 == pepd->wMaxPacketSize) {
-=======
 	for (i = 0; i < intf->num_altsetting; i++) {
 		alt = usb_altnum_to_altsetting(intf, i);
 		if (!alt) {
@@ -3859,7 +3474,6 @@
 				break;
 			}
 			if (0 == ep->wMaxPacketSize) {
->>>>>>> d762f438
 				JOM(4, "intf[%i]alt[%i]end[%i] "
 							"has zero packet size\n",
 							bInterfaceNumber, i, j);
@@ -3872,11 +3486,7 @@
  */
 /*---------------------------------------------------------------------------*/
 	JOM(4, "initialization begins for interface %i\n",
-<<<<<<< HEAD
-		pusb_interface_descriptor->bInterfaceNumber);
-=======
 		interface->bInterfaceNumber);
->>>>>>> d762f438
 	switch (bInterfaceNumber) {
 /*---------------------------------------------------------------------------*/
 /*
@@ -4143,11 +3753,7 @@
  *  SAVE POINTER peasycap IN THIS INTERFACE.
  */
 /*--------------------------------------------------------------------------*/
-<<<<<<< HEAD
-		usb_set_intfdata(pusb_interface, peasycap);
-=======
 		usb_set_intfdata(intf, peasycap);
->>>>>>> d762f438
 /*---------------------------------------------------------------------------*/
 /*
  *  IT IS ESSENTIAL TO INITIALIZE THE HARDWARE BEFORE, RATHER THAN AFTER,
@@ -4169,11 +3775,7 @@
  *  THE VIDEO DEVICE CAN BE REGISTERED NOW, AS IT IS READY.
  */
 /*--------------------------------------------------------------------------*/
-<<<<<<< HEAD
-		if (0 != (v4l2_device_register(&(pusb_interface->dev),
-=======
 		if (0 != (v4l2_device_register(&(intf->dev),
->>>>>>> d762f438
 							&(peasycap->v4l2_device)))) {
 			SAM("v4l2_device_register() failed\n");
 			return -ENODEV;
@@ -4231,15 +3833,9 @@
  *  SAVE POINTER peasycap IN INTERFACE 1
  */
 /*--------------------------------------------------------------------------*/
-<<<<<<< HEAD
-		usb_set_intfdata(pusb_interface, peasycap);
-		JOM(4, "no initialization required for interface %i\n",
-					pusb_interface_descriptor->bInterfaceNumber);
-=======
 		usb_set_intfdata(intf, peasycap);
 		JOM(4, "no initialization required for interface %i\n",
 					interface->bInterfaceNumber);
->>>>>>> d762f438
 		break;
 	}
 /*--------------------------------------------------------------------------*/
@@ -4501,11 +4097,7 @@
  *  SAVE POINTER peasycap IN THIS INTERFACE.
  */
 /*---------------------------------------------------------------------------*/
-<<<<<<< HEAD
-		usb_set_intfdata(pusb_interface, peasycap);
-=======
 		usb_set_intfdata(intf, peasycap);
->>>>>>> d762f438
 /*---------------------------------------------------------------------------*/
 /*
  *  THE AUDIO DEVICE CAN BE REGISTERED NOW, AS IT IS READY.
@@ -4518,30 +4110,6 @@
 		if (rc) {
 			err("easycap_alsa_probe() rc = %i\n", rc);
 			return -ENODEV;
-<<<<<<< HEAD
-		} else {
-			JOM(8, "kref_get() with %i=kref.refcount.counter\n",
-					peasycap->kref.refcount.counter);
-			kref_get(&peasycap->kref);
-			peasycap->registered_audio++;
-		}
-
-#else /* CONFIG_EASYCAP_OSS */
-		rc = usb_register_dev(pusb_interface, &easyoss_class);
-		if (rc) {
-			SAY("ERROR: usb_register_dev() failed\n");
-			usb_set_intfdata(pusb_interface, NULL);
-			return -ENODEV;
-		} else {
-			JOM(8, "kref_get() with %i=kref.refcount.counter\n",
-					peasycap->kref.refcount.counter);
-			kref_get(&peasycap->kref);
-			peasycap->registered_audio++;
-		}
-		SAM("easyoss attached to minor #%d\n", pusb_interface->minor);
-#endif /* CONFIG_EASYCAP_OSS */
-
-=======
 		}
 
 #else /* CONFIG_EASYCAP_OSS */
@@ -4558,7 +4126,6 @@
 				peasycap->kref.refcount.counter);
 		kref_get(&peasycap->kref);
 		peasycap->registered_audio++;
->>>>>>> d762f438
 		break;
 	}
 /*---------------------------------------------------------------------------*/
