--- conflicted
+++ resolved
@@ -160,17 +160,10 @@
 CONFIG_PPC_MULTIPLATFORM=y
 CONFIG_CLASSIC32=y
 # CONFIG_PPC_CHRP is not set
-<<<<<<< HEAD
-# CONFIG_PPC_PMAC is not set
-# CONFIG_MPC5121_ADS is not set
-# CONFIG_MPC5121_GENERIC is not set
-# CONFIG_PPC_MPC52xx is not set
-=======
 # CONFIG_MPC5121_ADS is not set
 # CONFIG_MPC5121_GENERIC is not set
 # CONFIG_PPC_MPC52xx is not set
 # CONFIG_PPC_PMAC is not set
->>>>>>> c07f62e5
 # CONFIG_PPC_CELL is not set
 # CONFIG_PPC_CELL_NATIVE is not set
 # CONFIG_PPC_82xx is not set
