--- conflicted
+++ resolved
@@ -2530,12 +2530,8 @@
 
 	sk = chan->sk;
 
-<<<<<<< HEAD
-	if (chan->state != BT_CONFIG) {
-=======
-	if ((bt_sk(sk)->defer_setup && sk->sk_state != BT_CONNECT2) ||
-		 (!bt_sk(sk)->defer_setup && sk->sk_state != BT_CONFIG)) {
->>>>>>> 34459512
+	if ((bt_sk(sk)->defer_setup && chan->state != BT_CONNECT2) ||
+		 (!bt_sk(sk)->defer_setup && chan->state != BT_CONFIG)) {
 		struct l2cap_cmd_rej rej;
 
 		rej.reason = cpu_to_le16(0x0002);
