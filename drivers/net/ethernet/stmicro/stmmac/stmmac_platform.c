--- conflicted
+++ resolved
@@ -36,11 +36,7 @@
 #ifdef CONFIG_DWMAC_STI
 	{ .compatible = "st,stih415-dwmac", .data = &sti_gmac_data},
 	{ .compatible = "st,stih416-dwmac", .data = &sti_gmac_data},
-<<<<<<< HEAD
-	{ .compatible = "st,stih127-dwmac", .data = &sti_gmac_data},
-=======
 	{ .compatible = "st,stid127-dwmac", .data = &sti_gmac_data},
->>>>>>> e090d5b6
 #endif
 	/* SoC specific glue layers should come before generic bindings */
 	{ .compatible = "st,spear600-gmac"},
